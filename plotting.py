import json
import re

import matplotlib.pyplot as plt
import pandas as pd
from colorama import init, Fore
from prettytable import PrettyTable

from njit_funcs import round_up
from procedures import dump_live_config
from pure_funcs import round_dynamic, denumpyize


def dump_plots(result: dict, fdf: pd.DataFrame, sdf: pd.DataFrame, df: pd.DataFrame):
    init(autoreset=True)
    plt.rcParams["figure.figsize"] = [29, 18]
    try:
        pd.set_option("display.precision", 10)
    except Exception as e:
<<<<<<< HEAD
        print("error setting precision", e)
=======
        print("error setting pandas precision", e)
>>>>>>> a8265624
    table = PrettyTable(["Metric", "Value"])
    table.align["Metric"] = "l"
    table.align["Value"] = "l"
    table.title = "Summary"

    table.add_row(["Exchange", result["exchange"] if "exchange" in result else "unknown"])
    table.add_row(["Market type", result["market_type"] if "market_type" in result else "unknown"])
    table.add_row(["Symbol", result["symbol"] if "symbol" in result else "unknown"])
    table.add_row(["No. days", round_dynamic(result["result"]["n_days"], 6)])
    table.add_row(["Starting balance", round_dynamic(result["result"]["starting_balance"], 6)])
    profit_color = (
        Fore.RED
        if result["result"]["final_balance"] < result["result"]["starting_balance"]
        else Fore.RESET
    )
    table.add_row(
        [
            "Final balance",
            f"{profit_color}{round_dynamic(result['result']['final_balance'], 6)}{Fore.RESET}",
        ]
    )
    table.add_row(
        [
            "Final equity",
            f"{profit_color}{round_dynamic(result['result']['final_equity'], 6)}{Fore.RESET}",
        ]
    )
    table.add_row(
        [
            "Net PNL + fees",
            f"{profit_color}{round_dynamic(result['result']['net_pnl_plus_fees'], 6)}{Fore.RESET}",
        ]
    )
    table.add_row(
        [
            "Total gain percentage",
            f"{profit_color}{round_dynamic(result['result']['gain'] * 100, 4)}%{Fore.RESET}",
        ]
    )
    table.add_row(
        [
            "Average daily gain percentage",
            f"{profit_color}{round_dynamic((result['result']['average_daily_gain']) * 100, 3)}%{Fore.RESET}",
        ]
    )
    bankruptcy_color = (
        Fore.RED
        if result["result"]["closest_bkr"] < 0.4
        else Fore.YELLOW
        if result["result"]["closest_bkr"] < 0.8
        else Fore.RESET
    )
    table.add_row(
        [
            "Closest bankruptcy percentage",
            f"{bankruptcy_color}{round_dynamic(result['result']['closest_bkr'] * 100, 4)}%{Fore.RESET}",
        ]
    )
    table.add_row([" ", " "])
    table.add_row(
        [
            "Profit sum",
            f"{profit_color}{round_dynamic(result['result']['profit_sum'], 6)}{Fore.RESET}",
        ]
    )
    table.add_row(
        [
            "Loss sum",
            f"{Fore.RED}{round_dynamic(result['result']['loss_sum'], 6)}{Fore.RESET}",
        ]
    )
    table.add_row(["Fee sum", round_dynamic(result["result"]["fee_sum"], 6)])
    table.add_row(
        [
            "Lowest equity/balance ratio",
            round_dynamic(result["result"]["eqbal_ratio_min"], 6),
        ]
    )
    table.add_row(["Biggest pos size", round_dynamic(result["result"]["biggest_psize"], 6)])
    table.add_row(
        [
            "Biggest pos cost",
            round_dynamic(result["result"]["biggest_psize_quote"], 6),
        ]
    )
    table.add_row(["Volume quote", round_dynamic(result["result"]["volume_quote"], 6)])
    table.add_row(
        [
            "Price action distance mean long",
            round_dynamic(result["result"]["pa_distance_mean_long"], 6),
        ]
    )
    table.add_row(
        [
            "Price action distance max long",
            round_dynamic(result["result"]["pa_distance_max_long"], 6),
        ]
    )
    table.add_row(
        [
            "Price action distance mean short",
            round_dynamic(result["result"]["pa_distance_mean_short"], 6),
        ]
    )
    table.add_row(
        [
            "Price action distance max short",
            round_dynamic(result["result"]["pa_distance_max_short"], 6),
        ]
    )
    table.add_row(
        [
            "Average n fills per day",
            round_dynamic(result["result"]["avg_fills_per_day"], 6),
        ]
    )
    table.add_row([" ", " "])
    table.add_row(["No. fills", round_dynamic(result["result"]["n_fills"], 6)])
    table.add_row(["No. entries", round_dynamic(result["result"]["n_entries"], 6)])
    table.add_row(["No. closes", round_dynamic(result["result"]["n_closes"], 6)])
    table.add_row(["No. initial entries", round_dynamic(result["result"]["n_ientries"], 6)])
    table.add_row(["No. reentries", round_dynamic(result["result"]["n_rentries"], 6)])
    table.add_row(["No. unstuck entries", round_dynamic(result["result"]["n_unstuck_entries"], 6)])
    table.add_row(["No. unstuck closes", round_dynamic(result["result"]["n_unstuck_closes"], 6)])
    table.add_row([" ", " "])
    table.add_row(
        [
            "Mean hours between fills",
            round_dynamic(result["result"]["hrs_stuck_avg_long"], 6),
        ]
    )
    table.add_row(
        [
            "Max hours no fills (same side)",
            round_dynamic(result["result"]["hrs_stuck_max"], 6),
        ]
    )

    longs = fdf[fdf.type.str.contains("long")]
    shorts = fdf[fdf.type.str.contains("short")]
    if result["long"]["enabled"]:
        table.add_row([" ", " "])
        table.add_row(["Long", result["long"]["enabled"]])
        adg_per_exp = result["result"]["adg_long"] / result["long"]["wallet_exposure_limit"]
        table.add_row(["ADG per exposure", f"{round_dynamic(adg_per_exp * 100, 3)}%"])
        table.add_row(
            ["DG mean std ratio", f"{round_dynamic(result['result']['adg_DGstd_ratio_long'], 4)}"]
        )
        table.add_row(["No. inital entries", result["result"]["n_ientries_long"]])
        table.add_row(["No. reentries", result["result"]["n_rentries_long"]])
        table.add_row(["No. normal closes", result["result"]["n_normal_closes_long"]])
        table.add_row(
            [
                "Mean hours stuck",
                round_dynamic(result["result"]["hrs_stuck_avg_long"], 6),
            ]
        )
        table.add_row(
            [
                "Max hours stuck",
                round_dynamic(result["result"]["hrs_stuck_max_long"], 6),
            ]
        )
        profit_color = Fore.RED if result["result"]["pnl_sum_long"] < 0 else Fore.RESET
        table.add_row(
            [
                "PNL sum",
                f"{profit_color}{round_dynamic(result['result']['pnl_sum_long'], 4)}{Fore.RESET}",
            ]
        )
        table.add_row(["Loss sum", round_dynamic(result["result"]["loss_sum_long"], 4)])
        table.add_row(["Fee sum", round_dynamic(result["result"]["fee_sum_long"], 4)])
        table.add_row(["Biggest pos size", result["result"]["biggest_psize_long"]])
        table.add_row(
            [
                "Biggest pos cost",
                round_dynamic(result["result"]["biggest_psize_quote_long"], 4),
            ]
        )
        table.add_row(
            [
                "Average n fills per day",
                round_dynamic(result["result"]["avg_fills_per_day_long"], 3),
            ]
        )
        table.add_row(["Volume quote", round_dynamic(result["result"]["volume_quote_long"], 6)])

    if result["short"]["enabled"]:
        table.add_row([" ", " "])
        table.add_row(["Short", result["short"]["enabled"]])
        adg_per_exp = result["result"]["adg_short"] / result["short"]["wallet_exposure_limit"]
        table.add_row(["ADG per exposure", f"{round_dynamic(adg_per_exp * 100, 3)}%"])
        table.add_row(
            ["DG mean std ratio", f"{round_dynamic(result['result']['adg_DGstd_ratio_short'], 4)}"]
        )
        table.add_row(["No. inital entries", result["result"]["n_ientries_short"]])
        table.add_row(["No. inital entries", result["result"]["n_ientries_short"]])
        table.add_row(["No. reentries", result["result"]["n_rentries_short"]])
        table.add_row(["No. normal closes", result["result"]["n_normal_closes_short"]])
        table.add_row(
            [
                "Mean hours stuck",
                round_dynamic(result["result"]["hrs_stuck_avg_short"], 6),
            ]
        )
        table.add_row(
            [
                "Max hours stuck",
                round_dynamic(result["result"]["hrs_stuck_max_short"], 6),
            ]
        )
        profit_color = Fore.RED if result["result"]["pnl_sum_short"] < 0 else Fore.RESET
        table.add_row(
            [
                "PNL sum",
                f"{profit_color}{round_dynamic(result['result']['pnl_sum_short'], 4)}{Fore.RESET}",
            ]
        )
        table.add_row(["Loss sum", round_dynamic(result["result"]["loss_sum_short"], 4)])
        table.add_row(["Fee sum", round_dynamic(result["result"]["fee_sum_short"], 4)])
        table.add_row(["Biggest pos size", result["result"]["biggest_psize_short"]])
        table.add_row(
            [
                "Biggest pos cost",
                round_dynamic(result["result"]["biggest_psize_quote_short"], 4),
            ]
        )
        table.add_row(
            [
                "Average n fills per day",
                round_dynamic(result["result"]["avg_fills_per_day_short"], 3),
            ]
        )
        table.add_row(["Volume quote", round_dynamic(result["result"]["volume_quote_short"], 6)])

    dump_live_config(result, result["plots_dirpath"] + "live_config.json")
    json.dump(denumpyize(result), open(result["plots_dirpath"] + "result.json", "w"), indent=4)

    print("writing backtest_result.txt...\n")
    with open(f"{result['plots_dirpath']}backtest_result.txt", "w") as f:
        output = table.get_string(border=True, padding_width=1)
        print(output)
        f.write(re.sub("\033\\[([0-9]+)(;[0-9]+)*m", "", output))

    print("\nplotting balance and equity...")
    plt.clf()
    sdf.balance.plot()
    sdf.equity.plot(title="Balance and equity", xlabel="Time", ylabel="Balance")
    plt.savefig(f"{result['plots_dirpath']}balance_and_equity_sampled.png")

    plt.clf()
    longs.pnl.cumsum().plot(title="PNL cumulated sum - Long", xlabel="Time", ylabel="PNL")
    plt.savefig(f"{result['plots_dirpath']}pnl_cumsum_long.png")

    plt.clf()
    shorts.pnl.cumsum().plot(title="PNL cumulated sum - Short", xlabel="Time", ylabel="PNL")
    plt.savefig(f"{result['plots_dirpath']}pnl_cumsum_short.png")

    adg = (sdf.equity / sdf.equity.iloc[0]) ** (
        1 / ((sdf.timestamp - sdf.timestamp.iloc[0]) / (1000 * 60 * 60 * 24))
    )
    plt.clf()
    adg.plot(title="Average daily gain", xlabel="Time", ylabel="Average daily gain")
    plt.savefig(f"{result['plots_dirpath']}adg.png")

    print("plotting backtest in chunks...")
    n_parts = max(3, int(round_up(result["n_days"] / 14, 1.0)))
    for z in range(n_parts):
        start_ = z / n_parts
        end_ = (z + 1) / n_parts
        print(f"{z} of {n_parts} {start_ * 100:.2f}% to {end_ * 100:.2f}%")
        fig = plot_fills(
            df,
            fdf.iloc[int(len(fdf) * start_) : int(len(fdf) * end_)],
            title=f"Fills {z+1} of {n_parts}",
        )
        if fig is not None:
            fig.savefig(f"{result['plots_dirpath']}backtest_{z + 1}of{n_parts}.png")
        else:
            print("no fills...")
    print("plotting backtest whole...")
    fig = plot_fills(df, fdf, plot_whole_df=True, title="Overview Fills")
    fig.savefig(f"{result['plots_dirpath']}whole_backtest.png")
    if result["long"]["enabled"]:
        print("plotting long fills...")
        plt.clf()
        fig = plot_fills(df, fdf, side=1, plot_whole_df=True, title="Overview Long Fills")
        fig.savefig(f"{result['plots_dirpath']}whole_backtest_long.png")
        print("plotting long initial entry band")
        spans = [
            result["long"]["ema_span_0"] * 60,
            ((result["long"]["ema_span_0"] * result["long"]["ema_span_1"]) ** 0.5) * 60,
            result["long"]["ema_span_1"] * 60,
        ]
        emas = pd.DataFrame(
            {str(span): df.price.ewm(span=span, adjust=False).mean() for span in spans}
        )
        ema_band_lower = emas.min(axis=1)
        ema_band_upper = emas.max(axis=1)
        long_ientry_band = ema_band_lower * (1 - result["long"]["initial_eprice_ema_dist"])
        plt.clf()
        df.price.plot(style="y-", title="Long Initial Entry Band")
        long_ientry_band.plot(style="b-.")
        plt.savefig(f"{result['plots_dirpath']}initial_entry_band_long.png")
        if result["long"]["auto_unstuck_wallet_exposure_threshold"] != 0.0:
            print("plotting long unstucking bands...")
            unstucking_band_lower = ema_band_lower * (1 - result["long"]["auto_unstuck_ema_dist"])
            unstucking_band_upper = ema_band_lower * (1 + result["long"]["auto_unstuck_ema_dist"])
            plt.clf()
            df.price.plot(style="y-", title="Long Auto Unstucking Bands")
            unstucking_band_lower.plot(style="b-.")
            unstucking_band_upper.plot(style="r-.")
            plt.savefig(f"{result['plots_dirpath']}auto_unstuck_bands_long.png")
    if result["short"]["enabled"]:
        print("plotting short fills...")
        plt.clf()
        fig = plot_fills(df, fdf, side=-1, plot_whole_df=True, title="Overview Short Fills")
        fig.savefig(f"{result['plots_dirpath']}whole_backtest_short.png")
        print("plotting short initial entry band")
        spans = [
            result["short"]["ema_span_0"] * 60,
            ((result["short"]["ema_span_0"] * result["short"]["ema_span_1"]) ** 0.5) * 60,
            result["short"]["ema_span_1"] * 60,
        ]
        emas = pd.DataFrame(
            {str(span): df.price.ewm(span=span, adjust=False).mean() for span in spans}
        )
        ema_band_lower = emas.min(axis=1)
        ema_band_upper = emas.max(axis=1)
        short_ientry_band = ema_band_lower * (1 + result["short"]["initial_eprice_ema_dist"])
        plt.clf()
        df.price.plot(style="y-", title="Short Initial Entry Band")
        short_ientry_band.plot(style="r-.")
        plt.savefig(f"{result['plots_dirpath']}initial_entry_band_short.png")
        if result["short"]["auto_unstuck_wallet_exposure_threshold"] != 0.0:
            print("plotting short unstucking bands...")
            unstucking_band_lower = ema_band_lower * (1 - result["short"]["auto_unstuck_ema_dist"])
            unstucking_band_upper = ema_band_lower * (1 + result["short"]["auto_unstuck_ema_dist"])
            plt.clf()
            df.price.plot(style="y-", title="short Auto Unstucking Bands")
            unstucking_band_lower.plot(style="b-.")
            unstucking_band_upper.plot(style="r-.")
            plt.savefig(f"{result['plots_dirpath']}auto_unstuck_bands_short.png")

    print("plotting pos sizes...")
    plt.clf()
    longs.psize.plot()
    shorts.psize.plot(
        title="Position size in terms of contracts",
        xlabel="Time",
        ylabel="Position size",
    )
    plt.savefig(f"{result['plots_dirpath']}psizes_plot.png")


def plot_fills(df, fdf_, side: int = 0, plot_whole_df: bool = False, title=""):
    if fdf_.empty:
        return
    plt.clf()
    fdf = fdf_.set_index("timestamp")
    dfc = df  # .iloc[::max(1, int(len(df) * 0.00001))]
    if dfc.index.name != "timestamp":
        dfc = dfc.set_index("timestamp")
    if not plot_whole_df:
        dfc = dfc[(dfc.index > fdf.index[0]) & (dfc.index < fdf.index[-1])]
        dfc = dfc.loc[fdf.index[0] : fdf.index[-1]]
    dfc.price.plot(style="y-", title=title, xlabel="Time", ylabel="Price + Fills")
    if side >= 0:
        longs = fdf[fdf.type.str.contains("long")]
        lientry = longs[longs.type.str.contains("ientry")]
        lrentry = longs[longs.type.str.contains("rentry")]
        lnclose = longs[longs.type.str.contains("nclose")]
        luentry = longs[longs.type.str.contains("unstuck_entry")]
        luclose = longs[longs.type.str.contains("unstuck_close")]
        ldca = longs[longs.type.str.contains("secondary")]
        lientry.price.plot(style="b.")
        lrentry.price.plot(style="b.")
        lnclose.price.plot(style="r.")
        ldca.price.plot(style="go")
        luentry.price.plot(style="bx")
        luclose.price.plot(style="rx")

        longs.where(longs.pprice != 0.0).pprice.fillna(method="ffill").plot(style="b--")
    if side <= 0:
        shorts = fdf[fdf.type.str.contains("short")]
        sientry = shorts[shorts.type.str.contains("ientry")]
        srentry = shorts[shorts.type.str.contains("rentry")]
        snclose = shorts[shorts.type.str.contains("nclose")]
        suentry = shorts[shorts.type.str.contains("unstuck_entry")]
        suclose = shorts[shorts.type.str.contains("unstuck_close")]
        sdca = shorts[shorts.type.str.contains("secondary")]
        sientry.price.plot(style="r.")
        srentry.price.plot(style="r.")
        snclose.price.plot(style="b.")
        sdca.price.plot(style="go")
        suentry.price.plot(style="rx")
        suclose.price.plot(style="bx")
        shorts.where(shorts.pprice != 0.0).pprice.fillna(method="ffill").plot(style="r--")
    return plt<|MERGE_RESOLUTION|>--- conflicted
+++ resolved
@@ -17,11 +17,7 @@
     try:
         pd.set_option("display.precision", 10)
     except Exception as e:
-<<<<<<< HEAD
-        print("error setting precision", e)
-=======
         print("error setting pandas precision", e)
->>>>>>> a8265624
     table = PrettyTable(["Metric", "Value"])
     table.align["Metric"] = "l"
     table.align["Value"] = "l"
