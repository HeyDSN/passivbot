--- conflicted
+++ resolved
@@ -1,6 +1,4 @@
-<<<<<<< HEAD
 from hashlib import sha256
-=======
 import sys
 import json
 import hjson
@@ -13,14 +11,6 @@
 #import aiomultiprocess
 import pyswarms
 from multiprocessing import Lock, shared_memory
-from hashlib import sha256
-from time import time
-from passivbot import *
-from bybit import create_bot as create_bot_bybit
-from binance import create_bot as create_bot_binance
-from downloader import Downloader, prep_backtest_config
-from typing import Iterator, Callable
->>>>>>> 60bd3620
 
 import matplotlib.pyplot as plt
 import ray
@@ -31,15 +21,13 @@
 
 from downloader import Downloader, prep_backtest_config
 from passivbot import *
-
-'''
-try:
-    aiomultiprocess.set_start_method('fork')
-except Exception as e:
-    print(e)
-    aiomultiprocess.set_start_method('spawn')
-    print('multiprocessing spawn method')
-'''
+from bybit import create_bot as create_bot_bybit
+from binance import create_bot as create_bot_binance
+from downloader import Downloader, prep_backtest_config
+from typing import Iterator, Callable
+
+
+lock = Lock()
 
 
 def dump_plots(result: dict, fdf: pd.DataFrame, df: pd.DataFrame):
@@ -164,72 +152,7 @@
     return cleaned
 
 
-<<<<<<< HEAD
 def backtest(config: dict, ticks: np.ndarray, return_fills=False, do_print=False) -> (list, bool):
-    long_pos_size, long_pos_price = 0.0, np.nan
-    shrt_pos_size, shrt_pos_price = 0.0, np.nan
-    liq_price = 0.0
-    balance = config["starting_balance"]
-
-    pnl_plus_fees_cumsum, loss_cumsum, profit_cumsum, fee_paid_cumsum = 0.0, 0.0, 0.0, 0.0
-
-    if config["inverse"]:
-        cost_f = calc_cost_inverse
-        iter_entries = lambda balance, long_psize, long_pprice, shrt_psize, shrt_pprice, highest_bid, lowest_ask, \
-                              last_price, do_long, do_shrt: iter_entries_inverse(config["price_step"],
-                                                                                 config["qty_step"], config["min_qty"],
-                                                                                 config["min_cost"],
-                                                                                 config["ddown_factor"],
-                                                                                 config["qty_pct"], config["leverage"],
-                                                                                 config["grid_spacing"],
-                                                                                 config["grid_coefficient"], balance,
-                                                                                 long_psize, long_pprice, shrt_psize,
-                                                                                 shrt_pprice, highest_bid, lowest_ask,
-                                                                                 last_price, do_long, do_shrt)
-        iter_long_closes = lambda balance, pos_size, pos_price, lowest_ask: iter_long_closes_inverse(
-            config["price_step"], config["qty_step"], config["min_qty"], config["min_cost"], config["qty_pct"],
-            config["leverage"], config["min_markup"], config["markup_range"], config["n_close_orders"], balance,
-            pos_size, pos_price, lowest_ask)
-        iter_shrt_closes = lambda balance, pos_size, pos_price, highest_bid: iter_shrt_closes_inverse(
-            config["price_step"], config["qty_step"], config["min_qty"], config["min_cost"], config["qty_pct"],
-            config["leverage"], config["min_markup"], config["markup_range"], config["n_close_orders"], balance,
-            pos_size, pos_price, highest_bid)
-        long_pnl_f = calc_long_pnl_inverse
-        shrt_pnl_f = calc_shrt_pnl_inverse
-        liq_price_f = lambda balance, l_psize, l_pprice, s_psize, s_pprice: calc_cross_hedge_liq_price_bybit_inverse(
-            balance, l_psize, l_pprice, s_psize, s_pprice, config["leverage"])
-    else:
-        iter_entries = lambda balance, long_psize, long_pprice, shrt_psize, shrt_pprice, highest_bid, lowest_ask, \
-                              last_price, do_long, do_shrt: iter_entries_linear(config["price_step"],
-                                                                                config["qty_step"], config["min_qty"],
-                                                                                config["min_cost"],
-                                                                                config["ddown_factor"],
-                                                                                config["qty_pct"], config["leverage"],
-                                                                                config["grid_spacing"],
-                                                                                config["grid_coefficient"], balance,
-                                                                                long_psize, long_pprice, shrt_psize,
-                                                                                shrt_pprice, highest_bid, lowest_ask,
-                                                                                last_price, do_long, do_shrt)
-        iter_long_closes = lambda balance, pos_size, pos_price, lowest_ask: iter_long_closes_linear(
-            config["price_step"], config["qty_step"], config["min_qty"], config["min_cost"], config["qty_pct"],
-            config["leverage"], config["min_markup"], config["markup_range"], config["n_close_orders"], balance,
-            pos_size, pos_price, lowest_ask)
-        iter_shrt_closes = lambda balance, pos_size, pos_price, highest_bid: iter_shrt_closes_linear(
-            config["price_step"], config["qty_step"], config["min_qty"], config["min_cost"], config["qty_pct"],
-            config["leverage"], config["min_markup"], config["markup_range"], config["n_close_orders"], balance,
-            pos_size, pos_price, highest_bid)
-        long_pnl_f = calc_long_pnl_linear
-        shrt_pnl_f = calc_shrt_pnl_linear
-        cost_f = calc_cost_linear
-        liq_price_f = lambda balance, l_psize, l_pprice, s_psize, s_pprice: calc_cross_hedge_liq_price_binance_linear(
-            balance, l_psize, l_pprice, s_psize, s_pprice, config["leverage"])
-
-    prev_long_close_ts, prev_long_entry_ts, prev_long_close_price = 0, 0, 0.0
-    prev_shrt_close_ts, prev_shrt_entry_ts, prev_shrt_close_price = 0, 0, 0.0
-    min_trade_delay_millis = config["latency_simulation_ms"] if "latency_simulation_ms" in config else 1000
-=======
-def backtest(ticks: np.ndarray, config: dict, do_print=False) -> [dict]:
-
     long_pos_size, long_pos_price = 0.0, np.nan
     shrt_pos_size, shrt_pos_price = 0.0, np.nan
     liq_price = 0.0
@@ -309,37 +232,18 @@
     prev_shrt_close_ts, prev_shrt_entry_ts, prev_shrt_close_price = 0, 0, 0.0
     min_trade_delay_millis = config['latency_simulation_ms'] \
         if 'latency_simulation_ms' in config else 1000
->>>>>>> 60bd3620
 
     all_fills = []
     ob = [min(ticks[0][0], ticks[1][0]),
           max(ticks[0][0], ticks[1][0])]
     ema = ticks[0][0]
-<<<<<<< HEAD
-    ema_alpha = 2 / (config["ema_span"] + 1)
-=======
     ema_alpha = 2 / (config['ema_span'] + 1)
->>>>>>> 60bd3620
     ema_alpha_ = 1 - ema_alpha
     # tick tuple: (price, buyer_maker, timestamp)
     for k, tick in enumerate(ticks):
         fills = []
         if tick[1]:
             # maker buy, taker sel
-<<<<<<< HEAD
-            if config["do_long"]:
-                if tick[0] <= liq_price and long_pos_size > -shrt_pos_size:
-                    if (liq_diff := calc_diff(liq_price, tick[0])) < 0.05:
-                        fills.append({"price": tick[0], "side": "sel", "pos_side": "long", "type": "liquidation",
-                                      "qty": -long_pos_size, "pnl": long_pnl_f(long_pos_price, tick[0], -long_pos_size),
-                                      "fee_paid": -cost_f(long_pos_size, tick[0]) * config["taker_fee"],
-                                      "long_pos_size": 0.0, "long_pos_price": np.nan, "shrt_pos_size": 0.0,
-                                      "shrt_pos_price": np.nan, "liq_diff": liq_diff})
-                if long_pos_size == 0.0:
-                    if config["ema_span"] > 1.0:
-                        highest_bid = calc_initial_long_entry_price(config["price_step"], config["ema_spread"], ema,
-                                                                    ob[0])
-=======
             if config['do_long']:
                 if tick[0] <= liq_price and long_pos_size > -shrt_pos_size:
                     if (liq_diff := calc_diff(liq_price, tick[0])) < 0.05:
@@ -356,7 +260,6 @@
                         highest_bid = calc_initial_long_entry_price(config['price_step'],
                                                                     config['ema_spread'],
                                                                     ema, ob[0])
->>>>>>> 60bd3620
                     else:
                         highest_bid = ob[0]
                 elif tick[0] < long_pos_price:
@@ -366,18 +269,9 @@
                 if highest_bid > 0.0 and tick[0] and \
                         tick[2] - prev_long_close_ts > min_trade_delay_millis:
                     # create or add to long pos
-                    for tpl in iter_entries(balance, long_pos_size, long_pos_price, shrt_pos_size, shrt_pos_price,
-                                            highest_bid, 0.0, tick[0], True, False):
+                    for tpl in iter_entries(balance, long_pos_size, long_pos_price, shrt_pos_size,
+                                            shrt_pos_price, highest_bid, 0.0, tick[0], True, False):
                         if tick[0] < tpl[1]:
-<<<<<<< HEAD
-                            long_pos_size, long_pos_price, prev_long_entry_ts = tpl[2], tpl[3], tick[2]
-                            fills.append({"price": tpl[1], "side": "buy", "pos_side": "long",
-                                          "type": "reentry" if tpl[4] else "entry", "qty": tpl[0], "pnl": 0.0,
-                                          "fee_paid": -cost_f(tpl[0], tpl[1]) * config["maker_fee"],
-                                          "long_pos_size": long_pos_size, "long_pos_price": long_pos_price,
-                                          "shrt_pos_size": shrt_pos_size, "shrt_pos_price": shrt_pos_price,
-                                          "liq_diff": calc_diff(liq_price, tick[0])})
-=======
                             long_pos_size, long_pos_price = tpl[2], tpl[3]
                             prev_long_entry_ts = tick[2]
                             fills.append({
@@ -388,28 +282,22 @@
                                 'shrt_pos_size': shrt_pos_size, 'shrt_pos_price': shrt_pos_price,
                                 'liq_diff': calc_diff(liq_price, tick[0])
                             })
->>>>>>> 60bd3620
                         else:
                             break
 
-            if shrt_pos_size < 0.0 and tick[0] < shrt_pos_price and (
-                    tick[2] - prev_shrt_entry_ts > min_trade_delay_millis):
+            if shrt_pos_size < 0.0 and tick[0] < shrt_pos_price and \
+                    (tick[2] - prev_shrt_entry_ts > min_trade_delay_millis):
                 # close shrt pos
-                for qty, price, new_pos_size in iter_shrt_closes(balance, shrt_pos_size, shrt_pos_price, ob[0]):
+                for qty, price, new_pos_size in iter_shrt_closes(balance, shrt_pos_size,
+                                                                 shrt_pos_price, ob[0]):
                     if tick[0] < price:
-                        if tick[2] - prev_shrt_close_ts < min_trade_delay_millis and price >= prev_shrt_close_price:
+                        if tick[2] - prev_shrt_close_ts < min_trade_delay_millis and \
+                                price >= prev_shrt_close_price:
                             break
                         pnl = shrt_pnl_f(shrt_pos_price, price, qty)
                         shrt_pos_size, prev_shrt_close_ts = new_pos_size, tick[2]
                         if shrt_pos_size == 0.0:
                             shrt_pos_price = np.nan
-<<<<<<< HEAD
-                        fills.append(
-                            {"price": price, "side": "buy", "pos_side": "shrt", "type": "close", "qty": qty, "pnl": pnl,
-                             "fee_paid": -cost_f(qty, price) * config["maker_fee"], "long_pos_size": long_pos_size,
-                             "long_pos_price": long_pos_price, "shrt_pos_size": shrt_pos_size,
-                             "shrt_pos_price": shrt_pos_price, "liq_diff": calc_diff(liq_price, tick[0])})
-=======
                         fills.append({
                             'price': price, 'side': 'buy', 'pos_side': 'shrt',
                             'type': 'close', 'qty': qty,
@@ -418,7 +306,6 @@
                             'shrt_pos_size': shrt_pos_size, 'shrt_pos_price': shrt_pos_price,
                             'liq_diff': calc_diff(liq_price, tick[0])
                         })
->>>>>>> 60bd3620
                         prev_shrt_close_price = price
                     #else:
                     #    break
@@ -427,18 +314,6 @@
             ob[0] = tick[0]
         else:
             # maker sel, taker buy
-<<<<<<< HEAD
-            if config["do_shrt"]:
-                if tick[0] >= liq_price and -shrt_pos_size > long_pos_size:
-                    if (liq_diff := calc_diff(liq_price, tick[0])) < 0.1:
-                        fills.append({"price": tick[0], "side": "buy", "pos_side": "shrt", "type": "liquidation",
-                                      "qty": -shrt_pos_size, "pnl": shrt_pnl_f(shrt_pos_price, tick[0], -shrt_pos_size),
-                                      "fee_paid": -cost_f(shrt_pos_size, tick[0]) * config["taker_fee"]})
-                if shrt_pos_size == 0.0:
-                    if config["ema_span"] > 1.0:
-                        lowest_ask = calc_initial_shrt_entry_price(config["price_step"], config["ema_spread"], ema,
-                                                                   ob[1])
-=======
             if config['do_shrt']:
                 if tick[0] >= liq_price and -shrt_pos_size > long_pos_size:
                     if (liq_diff := calc_diff(liq_price, tick[0])) < 0.1:
@@ -453,7 +328,6 @@
                         lowest_ask = calc_initial_shrt_entry_price(
                             config['price_step'], config['ema_spread'], ema, ob[1]
                         )
->>>>>>> 60bd3620
                     else:
                         lowest_ask = ob[1]
                 elif tick[0] > shrt_pos_price:
@@ -462,18 +336,10 @@
                     lowest_ask = 0.0
                 if lowest_ask > 0.0 and tick[2] - prev_shrt_close_ts > min_trade_delay_millis:
                     # create or add to shrt pos
-                    for tpl in iter_entries(balance, long_pos_size, long_pos_price, shrt_pos_size, shrt_pos_price, 0.0,
-                                            lowest_ask, tick[0], False, True):
+                    for tpl in iter_entries(balance, long_pos_size, long_pos_price, shrt_pos_size,
+                                            shrt_pos_price, 0.0, lowest_ask, tick[0], False, True):
                         if tick[0] > tpl[1]:
                             shrt_pos_size, shrt_pos_price, prev_shrt_entry_ts = tpl[2], tpl[3], tick[2]
-<<<<<<< HEAD
-                            fills.append({"price": tpl[1], "side": "sel", "pos_side": "shrt",
-                                          "type": "reentry" if tpl[4] else "entry", "qty": tpl[0], "pnl": 0.0,
-                                          "fee_paid": -cost_f(tpl[0], tpl[1]) * config["maker_fee"],
-                                          "long_pos_size": long_pos_size, "long_pos_price": long_pos_price,
-                                          "shrt_pos_size": shrt_pos_size, "shrt_pos_price": shrt_pos_price,
-                                          "liq_diff": calc_diff(liq_price, tick[0])})
-=======
                             fills.append({
                                 'price': tpl[1], 'side': 'sel', 'pos_side': 'shrt',
                                 'type': 'reentry' if tpl[4] else 'entry', 'qty': tpl[0], 'pnl': 0.0,
@@ -482,27 +348,21 @@
                                 'shrt_pos_size': shrt_pos_size, 'shrt_pos_price': shrt_pos_price,
                                 'liq_diff': calc_diff(liq_price, tick[0])
                             })
->>>>>>> 60bd3620
                         else:
                             break
-            if long_pos_size > 0.0 and tick[0] > long_pos_price and (
-                    tick[2] - prev_long_entry_ts > min_trade_delay_millis):
+            if long_pos_size > 0.0 and tick[0] > long_pos_price and \
+                    (tick[2] - prev_long_entry_ts > min_trade_delay_millis):
                 # close long pos
-                for qty, price, new_pos_size in iter_long_closes(balance, long_pos_size, long_pos_price, ob[1]):
+                for qty, price, new_pos_size in iter_long_closes(balance, long_pos_size,
+                                                                 long_pos_price, ob[1]):
                     if tick[0] > price:
-                        if tick[2] - prev_long_close_ts < min_trade_delay_millis and price <= prev_long_close_price:
+                        if tick[2] - prev_long_close_ts < min_trade_delay_millis and \
+                                price <= prev_long_close_price:
                             break
                         pnl = long_pnl_f(long_pos_price, price, qty)
                         long_pos_size, prev_long_close_ts = new_pos_size, tick[2]
                         if long_pos_size == 0.0:
                             long_pos_price = np.nan
-<<<<<<< HEAD
-                        fills.append(
-                            {"price": price, "side": "sel", "pos_side": "long", "type": "close", "qty": qty, "pnl": pnl,
-                             "fee_paid": -cost_f(qty, price) * config["maker_fee"], "long_pos_size": long_pos_size,
-                             "long_pos_price": long_pos_price, "shrt_pos_size": shrt_pos_size,
-                             "shrt_pos_price": shrt_pos_price, "liq_diff": calc_diff(liq_price, tick[0])})
-=======
                         fills.append({
                             'price': price, 'side': 'sel', 'pos_side': 'long',
                             'type': 'close', 'qty': qty,
@@ -511,46 +371,27 @@
                             'shrt_pos_size': shrt_pos_size, 'shrt_pos_price': shrt_pos_price,
                             'liq_diff': calc_diff(liq_price, tick[0])
                         })
->>>>>>> 60bd3620
                         prev_long_close_price = price
             ob[1] = tick[0]
         ema = calc_ema(ema_alpha, ema_alpha_, ema, tick[0])
         if len(fills) > 0:
             for fill in fills:
-                balance += fill["pnl"] + fill["fee_paid"]
-                liq_price = liq_price_f(balance, long_pos_size, long_pos_price, shrt_pos_size, shrt_pos_price)
-                ms_since_long_pos_change = tick[2] - prev_long_fill_ts if (prev_long_fill_ts := max(prev_long_close_ts,
-                                                                                                    prev_long_entry_ts)) > 0 else 0
-                ms_since_shrt_pos_change = tick[2] - prev_shrt_fill_ts if (prev_shrt_fill_ts := max(prev_shrt_close_ts,
-                                                                                                    prev_shrt_entry_ts)) > 0 else 0
-
-                if fill["type"].startswith("stop_loss"):
-                    loss_cumsum += fill["pnl"]
+                balance += fill['pnl'] + fill['fee_paid']
+                liq_price = liq_price_f(balance, long_pos_size, long_pos_price,
+                                        shrt_pos_size, shrt_pos_price)
+                ms_since_long_pos_change = tick[2] - prev_long_fill_ts \
+                    if (prev_long_fill_ts := max(prev_long_close_ts, prev_long_entry_ts)) > 0 else 0
+                ms_since_shrt_pos_change = tick[2] - prev_shrt_fill_ts \
+                    if (prev_shrt_fill_ts := max(prev_shrt_close_ts, prev_shrt_entry_ts)) > 0 else 0
+
+                if fill['type'].startswith('stop_loss'):
+                    loss_cumsum += fill['pnl']
                 else:
-                    profit_cumsum += fill["pnl"]
-                fee_paid_cumsum += fill["fee_paid"]
-                pnl_plus_fees_cumsum += fill["pnl"] + fill["fee_paid"]
+                    profit_cumsum += fill['pnl']
+                fee_paid_cumsum += fill['fee_paid']
+                pnl_plus_fees_cumsum += fill['pnl'] + fill['fee_paid']
                 upnl_l = x if (x := long_pnl_f(long_pos_price, tick[0], long_pos_size)) == x else 0.0
                 upnl_s = y if (y := shrt_pnl_f(shrt_pos_price, tick[0], shrt_pos_size)) == y else 0.0
-<<<<<<< HEAD
-                fill["equity"] = balance + upnl_l + upnl_s
-                fill["pnl_plus_fees_cumsum"] = pnl_plus_fees_cumsum
-                fill["loss_cumsum"] = loss_cumsum
-                fill["profit_cumsum"] = profit_cumsum
-                fill["fee_paid_cumsum"] = fee_paid_cumsum
-
-                fill["balance"] = balance
-                fill["liq_price"] = liq_price
-                fill["timestamp"] = tick[2]
-                fill["trade_id"] = k
-                fill["progress"] = k / len(ticks)
-                fill["drawdown"] = calc_diff(fill["balance"], fill["equity"])
-                fill["gain"] = fill["equity"] / config["starting_balance"]
-                fill["n_days"] = (tick[2] - ticks[0][2]) / (1000 * 60 * 60 * 24)
-                try:
-                    fill["average_daily_gain"] = fill["gain"] ** (1 / fill["n_days"]) if (
-                            fill["n_days"] > 0.0 and fill["gain"] > 0.0) else 0.0
-=======
                 fill['equity'] = balance + upnl_l + upnl_s
                 fill['pnl_plus_fees_cumsum'] = pnl_plus_fees_cumsum
                 fill['loss_cumsum'] = loss_cumsum
@@ -568,15 +409,13 @@
                 try:
                     fill['average_daily_gain'] = fill['gain'] ** (1 / fill['n_days']) \
                         if (fill['n_days'] > 0.5 and fill['gain'] > 0.0) else 0.0
->>>>>>> 60bd3620
                 except:
-                    fill["average_daily_gain"] = 0.0
-                fill["hours_since_long_pos_change"] = (lc := ms_since_long_pos_change / (1000 * 60 * 60))
-                fill["hours_since_shrt_pos_change"] = (sc := ms_since_shrt_pos_change / (1000 * 60 * 60))
-                fill["hours_since_pos_change_max"] = max(lc, sc)
+                    fill['average_daily_gain'] = 0.0
+                fill['hours_since_long_pos_change'] = (lc := ms_since_long_pos_change / (1000 * 60 * 60))
+                fill['hours_since_shrt_pos_change'] = (sc := ms_since_shrt_pos_change / (1000 * 60 * 60))
+                fill['hours_since_pos_change_max'] = max(lc, sc)
                 all_fills.append(fill)
-<<<<<<< HEAD
-                if balance <= 0.0 or fill["type"] == "liquidation":
+                if balance <= 0.0 or fill['type'] == 'liquidation':
                     if return_fills:
                         return all_fills, False
                     else:
@@ -585,15 +424,11 @@
                         tune.report(objective=objective_function(result, config[
                             "desired_minimum_liquidation_distance"], config["desired_max_hours_stuck"],
                                                                  config["desired_minimum_daily_fills"]))
-=======
-                if balance <= 0.0 or fill['type'] == 'liquidation':
-                    return all_fills, False
->>>>>>> 60bd3620
             if do_print:
                 line = f"\r{all_fills[-1]['progress']:.3f} "
                 line += f"adg {all_fills[-1]['average_daily_gain']:.4f} "
                 print(line, end=' ')
-<<<<<<< HEAD
+            # print(f"\r{k / len(ticks):.2f} ", end=' ')
     if return_fills:
         return all_fills, True
     else:
@@ -601,14 +436,6 @@
         tune.report(objective=objective_function(result, config["desired_minimum_liquidation_distance"],
                                                  config["desired_max_hours_stuck"],
                                                  config["desired_minimum_daily_fills"]))
-=======
-            # print(f"\r{k / len(ticks):.2f} ", end=' ')
-    return all_fills, True
-
-
-def live_settings_to_candidate(live_settings: dict, ranges: dict) -> dict:
-    return {k: live_settings[k] for k in ranges if k in live_settings}
->>>>>>> 60bd3620
 
 
 def candidate_to_live_settings(exchange: str, candidate: dict) -> dict:
@@ -632,22 +459,6 @@
                               if k in candidate}).encode()).hexdigest()
 
 
-<<<<<<< HEAD
-=======
-def iter_slices(iterable, step: float, size: float):
-    i = 0
-    n = int(len(iterable) * size)
-    s = int(len(iterable) * step)
-    while i + n < len(iterable):
-        yield iterable[i:i+n]
-        i += s
-    yield iterable[-n:]
-    if size < 1.0:
-        # also yield full 
-        yield iterable
-
-
->>>>>>> 60bd3620
 def backtest_wrap(ticks: [dict], backtest_config: dict, do_print=False) -> (dict, pd.DataFrame):
     start_ts = time()
     fills, did_finish = backtest(backtest_config, ticks, return_fills=True, do_print=do_print)
@@ -655,41 +466,13 @@
     if len(fills) == 0:
         return {'average_daily_gain': 0.0, 'closest_liq': 0.0, 'max_n_hours_stuck': 1000.0}, pd.DataFrame()
     fdf = pd.DataFrame(fills).set_index('trade_id')
-<<<<<<< HEAD
     result = prepare_result(fills, ticks, bool(backtest_config['do_long']), bool(backtest_config['do_shrt']))
     result["seconds_elapsed"] = elapsed
-=======
-    ms_gap = np.diff([ticks[0][2]] + list(fdf.timestamp) + [ticks[-1][2]]).max()
-    hours_since_prev_fill = ticks[-1][2] - fills[-1]['timestamp']
-    result = {
-        'net_pnl_plus_fees': fills[-1]['pnl_plus_fees_cumsum'],
-        'profit_sum': fills[-1]['profit_cumsum'],
-        'loss_sum': fills[-1]['loss_cumsum'],
-        'fee_sum': fills[-1]['fee_paid_cumsum'],
-        'final_equity': fills[-1]['equity'],
-        'gain': (gain := fills[-1]['gain']),
-        'max_drawdown': fdf.drawdown.max(),
-        'n_days': (n_days := (ticks[-1][2] - ticks[0][2]) / (1000 * 60 * 60 * 24)),
-        'average_daily_gain': gain ** (1 / n_days) if gain > 0.0 else 0.0,
-        'closest_liq': fdf.liq_diff.min(),
-        'n_fills': len(fills),
-        'n_entries': len(fdf[fdf.type.str.contains('entry')]),
-        'n_closes': len(fdf[fdf.type == 'close']),
-        'n_reentries': len(fdf[fdf.type == 'reentry']),
-        'n_stop_losses': len(fdf[fdf.type.str.startswith('stop_loss')]),
-        'biggest_pos_size': fdf[['long_pos_size', 'shrt_pos_size']].abs().max(axis=1).max(),
-        'max_n_hours_stuck': max(fdf['hours_since_pos_change_max'].max(),
-                                 (ticks[-1][2] - fills[-1]['timestamp']) / (1000 * 60 * 60)),
-        'do_long': bool(backtest_config['do_long']),
-        'do_shrt': bool(backtest_config['do_shrt']),
-        'seconds_elapsed': elapsed
-    }
->>>>>>> 60bd3620
     if 'key' not in result:
         result['key'] = calc_candidate_hash_key(backtest_config, backtest_config['ranges'])
-    return {**backtest_config, **result}, fdf
-
-<<<<<<< HEAD
+    return result, fdf
+
+
 def prepare_result(fills: list, ticks: np.ndarray, do_long: bool, do_shrt: bool) -> dict:
     fdf = pd.DataFrame(fills)
     if fdf.empty:
@@ -705,6 +488,7 @@
             "average_daily_gain": 0,
             "closest_liq": 0,
             "n_fills": 0,
+            "n_entries": 0,
             "n_closes": 0,
             "n_reentries": 0,
             "n_stop_losses": 0,
@@ -726,6 +510,7 @@
             "average_daily_gain": gain ** (1 / n_days) if gain > 0.0 else 0.0,
             "closest_liq": fdf.liq_diff.min(),
             "n_fills": len(fills),
+            'n_entries': len(fdf[fdf.type.str.contains('entry')]),
             "n_closes": len(fdf[fdf.type == "close"]),
             "n_reentries": len(fdf[fdf.type == "reentry"]),
             "n_stop_losses": len(fdf[fdf.type.str.startswith("stop_loss")]),
@@ -736,11 +521,7 @@
             "do_shrt": do_shrt
         }
     return result
-=======
->>>>>>> 60bd3620
-
-async def backtest_wrap_async(ticks: [dict], backtest_config: dict, do_print=False) -> dict:
-    return backtest_wrap(ticks, backtest_config, do_print)
+
 
 def objective_function(result: dict, liq_cap: float, hours_stuck_cap: int, n_daily_fills_cap: float) -> float:
     try:
@@ -826,7 +607,6 @@
                                                  config["desired_max_hours_stuck"],
                                                  config["desired_minimum_daily_fills"]))
 
-<<<<<<< HEAD
         else:
             fills, _ = backtest(config, ticks=ticks[i * int(int(len(ticks) / folds) / folds):(i + 1) * int(
                 int(len(ticks) / folds) / folds)], return_fills=True)
@@ -875,178 +655,6 @@
     print("Best candidate found were: ", analysis.best_config)
     plot_wrap(backtest_config, ticks, analysis.best_config)
     return analysis
-=======
-def x_to_d(x: np.ndarray, ranges: dict) -> dict:
-    return {k: round_(x[i], ranges[k][2]) for i, k in enumerate(sorted(ranges))}
-
-
-class RF:
-    def __init__(self, ticks_shared_name, ticks_shape, ticks_dtype, backtest_config, now):
-        self.ticks_shared_name = ticks_shared_name
-        self.ticks_shape = ticks_shape
-        self.ticks_dtype = ticks_dtype
-        self.bc = backtest_config
-        self.results_filename = f"results_{ts_to_date(now)[:19].replace(':', '')}.txt"
-
-    def rf(self, x):
-        shm = shared_memory.SharedMemory(name=self.ticks_shared_name)
-        ticks = np.ndarray(self.ticks_shape, dtype=self.ticks_dtype, buffer=shm.buf)
-        rs = [backtest_wrap(ticks, {**self.bc, **x_to_d(x[i], self.bc['ranges'])})[0]
-              for i in range(x.shape[0])]
-        global lock
-        try:
-            lock.acquire()
-            with open(self.bc['session_dirpath'] + self.results_filename, 'a') as f:
-                for i, elm in enumerate(rs):
-                    st = {**elm, **x_to_d(x[i], self.bc['ranges'])}
-                    f.write(json.dumps(st) + '\n')
-        finally:
-            lock.release()
-        return np.array([-score_func(r) for r in rs])
-
-
-def backtest_pso(ticks, bc):
-    bounds = (np.array([bc['ranges'][k][0] for k in sorted(bc['ranges'])]),
-              np.array([bc['ranges'][k][1] for k in sorted(bc['ranges'])]))
-
-
-    shm = shared_memory.SharedMemory(create=True, size=ticks.nbytes)
-    ticks_shared = np.ndarray(ticks.shape, dtype=ticks.dtype, buffer=shm.buf)
-    ticks_shared[:] = ticks[:]
-    del ticks
-
-    rf = RF(shm.name, ticks_shared.shape, ticks_shared.dtype, bc, time())
-    iters = bc['iters']
-    options = bc['options']
-    n_particles = bc['n_particles']
-    n_cpus = os.cpu_count()
-    optimizer = pyswarms.single.GlobalBestPSO(n_particles=n_particles, dimensions=len(bounds[0]),
-                                              options=options, bounds=bounds)
-    stats = optimizer.optimize(rf.rf, iters=iters, n_processes=n_cpus)
-    print(stats)
-    best_candidate = x_to_d(stats[1], bc['ranges'])
-    print('best candidate', best_candidate)
-    plot_wrap(bc, ticks_shared, best_candidate)
-
-
-def get_candidates(bc: dict) -> [dict]:
-    candidates = []
-    items = list(bc['ranges'])
-    np.random.shuffle(items)
-    for k in items:
-        for i in [1, -1]:
-            candidate = bc.copy()
-            candidate[k] = round_(bc[k] + i * bc['ranges'][k][2], bc['ranges'][k][2])
-            candidate['key'] = calc_candidate_hash_key(candidate, list(bc['ranges']))
-            candidates.append(candidate)
-    return candidates
-
-
-async def custom_tune(ticks, bc):
-    bc['session_dirpath'] = make_get_filepath(os.path.join(
-        'backtest_sessions',
-        f"{bc['session_name']}_{bc['exchange']}_{bc['symbol']}",
-        ""
-    ))
-    config = json.load(open(bc['config_path']))
-    for k in config:
-        if k in bc['ranges']:
-            bc[k] = round_(config[k], bc['ranges'][k][2])
-        elif k in bc:
-            bc[k] = bc[k]
-    n_cpus = os.cpu_count()
-    results_fp = make_get_filepath(bc['session_dirpath'] + 'results.txt')
-    if os.path.exists(results_fp):
-        with open(results_fp) as f:
-            results = {(j := json.loads(line))['key']: j for line in f.readlines()}
-        best_key = sorted(results.items(), key=lambda kv: kv[1]['score'])[-1][1]['key']
-        best_config = results[best_key]
-        bc.update(best_config)
-        print('picking up where was left off')
-    else:
-        results = {}
-        best_config = bc
-        bc['score'] = 0.0
-        print('starting anew')
-
-    best_config = {**bc, **best_config}
-
-    print('starting with')
-    pprint.pprint(best_config)
-
-    candidates = [best_config] + get_candidates(best_config)
-    workers = {i: None for i in range(n_cpus)}
-    while True:
-        if candidates:
-            candidate = candidates.pop(0)
-            candidate['key'] = calc_candidate_hash_key(candidate, list(best_config['ranges']))
-            if candidate['key'] in results:
-                print('skipping', candidate['key'])
-                continue
-            candidate = {**best_config, **candidate}
-        else:
-            candidate = None
-        k = 0
-        while True:
-            k = (k + 1) % n_cpus
-            if candidate is None:
-                if all(w is None for w in workers.values()):
-                    break
-            elif workers[k] is None:
-                # worker available, give her a job
-                print(f'starting worker {k}...')
-                workers[k] = asyncio.create_task(multiprocess_wrap(backtest_wrap_async, (ticks, candidate)))
-                break
-            if workers[k] is not None and workers[k].done():
-                # worker finished, process results
-                result, fdf = await workers[k]
-                score = score_func(result)
-                result = {**result, **{'score': score}}
-                results[result['key']] = result
-                with open(results_fp, 'a') as f:
-                    f.write(json.dumps(result) + '\n')
-                print(f"candidate score {score:.8f} best score {best_config['score']:.8f} n candidates: {len(candidates)}")
-                if score > best_config['score']:
-                    print('new best:')
-                    print(json.dumps(
-                        {x: result[x]
-                         for x in (list(best_config['ranges']) + 
-                                   ['score', 'gain', 'average_daily_gain', 'max_n_hours_stuck',
-                                    'closest_liq', 'n_entries', 'max_n_hours_stuck'])}, indent=4))
-                    for q in result:
-                        if q in best_config and result[q] != best_config[q]:
-                            print(f'{q: <50} changed from {best_config[q]: <20} to {result[q]: <20}')
-                    print()
-                    best_config = result
-                    live_config = candidate_to_live_settings(best_config['exchange'], best_config)
-                    json.dump(live_config,
-                              open(best_config['session_dirpath'] + 'live_config.json', 'w'),
-                              indent=4)
-                    json.dump(best_config,
-                              open(best_config['session_dirpath'] + 'best_config.json', 'w'),
-                              indent=4)
-                    candidates = [c for c in get_candidates(best_config) if c['key'] not in results]
-                workers[k] = None
-            await asyncio.sleep(0.01)
-    print('finished')
-
-
-def score_func(r) -> float:
-    liq_cap = 0.3
-    n_daily_entries_cap = 10.0
-    try:
-        return (r['average_daily_gain'] *
-                min(1.0, (r['n_entries'] / r['n_days']) / n_daily_entries_cap) *
-                min(1.0, r['closest_liq'] / liq_cap))
-    except Exception as e:
-        print('error with score func', e, r)
-        return 0.0
-
-
-async def multiprocess_wrap(func, args=()):
-    result = await aiomultiprocess.Worker(target=func, args=args)
-    return result
->>>>>>> 60bd3620
 
 
 def plot_wrap(bc, ticks, candidate):
@@ -1085,7 +693,6 @@
         print(json.dumps(candidate, indent=4))
         plot_wrap(backtest_config, ticks, candidate)
         return
-<<<<<<< HEAD
     start_candidate = None
     if (s := '--start') in args:
         try:
@@ -1097,10 +704,6 @@
         backtest_tune(ticks, backtest_config, start_candidate)
     else:
         backtest_tune(ticks, backtest_config)
-=======
-    backtest_pso(ticks, backtest_config)
-    #await custom_tune(ticks, backtest_config)
->>>>>>> 60bd3620
 
 
 if __name__ == '__main__':
